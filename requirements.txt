# Frameworks
<<<<<<< HEAD
torch==2.9.0
=======
# we use latest PyTorch stable release
torch==2.9.0

>>>>>>> c063b812
# we shall upgrade torch for blackwell when it is stable
transformers
datasets
modal

# DSLs
nvidia-cutlass-dsl
tilelang
<<<<<<< HEAD
apache-tvm
triton==3.5.0
=======
triton
>>>>>>> c063b812

# helper
tqdm
packaging
pydra_config
pytest
ninja
cupy-cuda12x

# Numerics
einops
dotenv
numpy

# use litellm for cloud providers and openai for local
openai 
litellm[proxy]
<|MERGE_RESOLUTION|>--- conflicted
+++ resolved
@@ -1,11 +1,7 @@
 # Frameworks
-<<<<<<< HEAD
-torch==2.9.0
-=======
 # we use latest PyTorch stable release
 torch==2.9.0
 
->>>>>>> c063b812
 # we shall upgrade torch for blackwell when it is stable
 transformers
 datasets
@@ -14,12 +10,7 @@
 # DSLs
 nvidia-cutlass-dsl
 tilelang
-<<<<<<< HEAD
-apache-tvm
-triton==3.5.0
-=======
 triton
->>>>>>> c063b812
 
 # helper
 tqdm
