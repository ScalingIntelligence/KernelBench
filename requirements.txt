# Frameworks
<<<<<<< HEAD
torch==2.9.0
=======
# we use latest PyTorch stable release
torch==2.9.0

>>>>>>> 6808bd89
# we shall upgrade torch for blackwell when it is stable
transformers
datasets
modal

# DSLs
nvidia-cutlass-dsl
tilelang
<<<<<<< HEAD
apache-tvm
triton
=======
>>>>>>> 6808bd89

# helper
tqdm
packaging
pydra_config
pytest
ninja
cupy-cuda12x

# Numerics
einops
dotenv
numpy

# use litellm for cloud providers and openai for local
openai 
litellm[proxy]
<|MERGE_RESOLUTION|>--- conflicted
+++ resolved
@@ -1,11 +1,7 @@
 # Frameworks
-<<<<<<< HEAD
-torch==2.9.0
-=======
 # we use latest PyTorch stable release
 torch==2.9.0
 
->>>>>>> 6808bd89
 # we shall upgrade torch for blackwell when it is stable
 transformers
 datasets
@@ -14,11 +10,7 @@
 # DSLs
 nvidia-cutlass-dsl
 tilelang
-<<<<<<< HEAD
-apache-tvm
 triton
-=======
->>>>>>> 6808bd89
 
 # helper
 tqdm
